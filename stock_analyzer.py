--- conflicted
+++ resolved
@@ -6,16 +6,6 @@
 from typing import Dict, List, Optional, Tuple, Generator
 from dotenv import load_dotenv
 import json
-<<<<<<< HEAD
-from logger import get_logger, get_stream_logger
-
-# 获取日志器
-logger = get_logger()
-stream_logger = get_stream_logger()
-
-class StockAnalyzer:
-    def __init__(self, initial_cash=1000000, custom_api_url=None, custom_api_key=None, custom_api_model=None, custom_api_timeout=60):
-=======
 from logger import get_logger
 
 # 获取日志器
@@ -23,7 +13,6 @@
 
 class StockAnalyzer:
     def __init__(self, initial_cash=1000000, custom_api_url=None, custom_api_key=None, custom_api_model=None, custom_api_timeout=None):
->>>>>>> 7a57b136
         
         # 加载环境变量
         load_dotenv()
@@ -31,17 +20,10 @@
         # 设置 API 配置，优先使用自定义配置，否则使用环境变量
         self.API_URL = custom_api_url or os.getenv('API_URL')
         self.API_KEY = custom_api_key or os.getenv('API_KEY')
-<<<<<<< HEAD
-        self.API_TIMEOUT = custom_api_timeout or int(os.getenv('API_TIMEOUT', '60'))  
-        self.API_MODEL = custom_api_model or os.getenv('API_MODEL', 'gpt-3.5-turbo')
-        
-        logger.debug(f"初始化StockAnalyzer: API_URL={self.API_URL}, API_MODEL={self.API_MODEL}, API_KEY={'已提供' if self.API_KEY else '未提供'}")
-=======
         self.API_MODEL = custom_api_model or os.getenv('API_MODEL', 'gpt-3.5-turbo')
         self.API_TIMEOUT = int(custom_api_timeout or os.getenv('API_TIMEOUT', 60))
         
         logger.debug(f"初始化StockAnalyzer: API_URL={self.API_URL}, API_MODEL={self.API_MODEL}, API_KEY={'已提供' if self.API_KEY else '未提供'}, API_TIMEOUT={self.API_TIMEOUT}")
->>>>>>> 7a57b136
         
         # 配置参数
         self.params = {
@@ -264,11 +246,7 @@
             请基于技术指标和市场动态进行分析，给出具体数据支持。
             """
             
-<<<<<<< HEAD
-            logger.debug(f"生成的AI分析提示词: {prompt[:100]}...")
-=======
             logger.debug(f"生成的AI分析提示词: {self._truncate_json_for_logging(prompt, 100)}...")
->>>>>>> 7a57b136
             
             # 检查API配置
             if not self.API_URL:
@@ -282,21 +260,6 @@
                 return error_msg if not stream else (yield json.dumps({"error": error_msg}))
             
             # 标准化API URL
-<<<<<<< HEAD
-            if self.API_URL.endswith('/'):
-                api_url = f"{self.API_URL}chat/completions"
-            else:
-                api_url = f"{self.API_URL}/v1/chat/completions"
-            # 标准化API URL 
-            # api_url = self.API_URL
-            # if not (api_url.endswith('/chat/completions') or api_url.endswith('/v1/chat/completions')):
-            #     if api_url.endswith('/v1'):
-            #         api_url = f"{api_url}/chat/completions"
-            #     elif api_url.endswith('/'):
-            #         api_url = f"{api_url}v1/chat/completions"
-            #     else:
-            #         api_url = f"{api_url}/v1/chat/completions"
-=======
             api_url = self.API_URL
             if not (api_url.endswith('/chat/completions') or api_url.endswith('/v1/chat/completions')):
                 if api_url.endswith('/v1'):
@@ -305,7 +268,6 @@
                     api_url = f"{api_url}v1/chat/completions"
                 else:
                     api_url = f"{api_url}/v1/chat/completions"
->>>>>>> 7a57b136
             
             logger.debug(f"标准化后的API URL: {api_url}")
             
@@ -327,21 +289,13 @@
                 
                 try:
                     logger.debug(f"发起流式API请求: {api_url}")
-<<<<<<< HEAD
-                    logger.debug(f"请求载荷: {json.dumps(payload, indent=2)}")
-=======
                     logger.debug(f"请求载荷: {self._truncate_json_for_logging(payload)}")
->>>>>>> 7a57b136
                     
                     response = requests.post(
                         api_url,
                         headers=headers,
                         json=payload,
-<<<<<<< HEAD
-                        timeout=60,  # 增加超时时间
-=======
                         timeout=self.API_TIMEOUT,  # 增加超时时间
->>>>>>> 7a57b136
                         stream=True
                     )
                     
@@ -353,11 +307,7 @@
                     else:
                         try:
                             error_response = response.json()
-<<<<<<< HEAD
-                            error_text = json.dumps(error_response, indent=2)
-=======
                             error_text = self._truncate_json_for_logging(error_response)
->>>>>>> 7a57b136
                         except:
                             error_text = response.text[:500] if response.text else "无响应内容"
                             
@@ -379,11 +329,7 @@
                         api_url,
                         headers=headers,
                         json=payload,
-<<<<<<< HEAD
-                        timeout=60
-=======
                         timeout=self.API_TIMEOUT
->>>>>>> 7a57b136
                     )
                     
                     logger.debug(f"API非流式响应状态码: {response.status_code}")
@@ -397,11 +343,7 @@
                     else:
                         try:
                             error_response = response.json()
-<<<<<<< HEAD
-                            error_text = json.dumps(error_response, indent=2)
-=======
                             error_text = self._truncate_json_for_logging(error_response)
->>>>>>> 7a57b136
                         except:
                             error_text = response.text[:500] if response.text else "无响应内容"
                             
@@ -423,17 +365,11 @@
             if stream:
                 logger.debug("在流式模式下返回异常信息")
                 error_json = json.dumps({"stock_code": stock_code, "error": error_msg})
-<<<<<<< HEAD
-                stream_logger.info(f"流式异常输出: {error_json}")
-=======
                 logger.info(f"流式异常输出: {error_json}")
->>>>>>> 7a57b136
                 yield error_json
             else:
                 return error_msg
     
-<<<<<<< HEAD
-=======
     def _truncate_json_for_logging(self, json_obj, max_length=500):
         """截断JSON对象用于日志记录，避免日志过大
         
@@ -449,7 +385,6 @@
             return json_str
         return json_str[:max_length] + f"... [截断，总长度: {len(json_str)}字符]"
     
->>>>>>> 7a57b136
     def _process_ai_stream(self, response, stock_code) -> Generator[str, None, None]:
         """处理AI流式响应"""
         logger.info(f"开始处理股票 {stock_code} 的AI流式响应")
@@ -460,10 +395,6 @@
             for line in response.iter_lines():
                 if line:
                     line = line.decode('utf-8')
-<<<<<<< HEAD
-                    stream_logger.info(f"原始流式行: {line}")
-=======
->>>>>>> 7a57b136
                     
                     # 跳过保持连接的空行
                     if line.strip() == '':
@@ -473,10 +404,6 @@
                     # 数据行通常以"data: "开头
                     if line.startswith('data: '):
                         data_content = line[6:]  # 移除 "data: " 前缀
-<<<<<<< HEAD
-                        stream_logger.info(f"数据内容: {data_content}")
-=======
->>>>>>> 7a57b136
                         
                         # 检查是否为流的结束
                         if data_content.strip() == '[DONE]':
@@ -485,10 +412,6 @@
                             
                         try:
                             json_data = json.loads(data_content)
-<<<<<<< HEAD
-                            logger.debug(f"解析的JSON数据: {json.dumps(json_data)[:100]}...")
-=======
->>>>>>> 7a57b136
                             
                             if 'choices' in json_data:
                                 delta = json_data['choices'][0].get('delta', {})
@@ -497,22 +420,12 @@
                                 if content:
                                     chunk_count += 1
                                     buffer += content
-<<<<<<< HEAD
-                                    logger.debug(f"收到内容片段 #{chunk_count}: {content}")
-                                    stream_logger.info(f"发送内容片段: {content}")
-                                    
-=======
 
->>>>>>> 7a57b136
                                     # 创建包含AI分析片段的JSON
                                     chunk_json = json.dumps({
                                         "stock_code": stock_code,
                                         "ai_analysis_chunk": content
                                     })
-<<<<<<< HEAD
-                                    stream_logger.info(f"流式输出JSON: {chunk_json}")
-=======
->>>>>>> 7a57b136
                                     yield chunk_json
                         except json.JSONDecodeError as e:
                             logger.error(f"JSON解析错误: {str(e)}, 行内容: {data_content}")
@@ -584,11 +497,7 @@
                 'volume_status': 'HIGH' if latest['Volume_Ratio'] > 1.5 else 'NORMAL',
                 'recommendation': self.get_recommendation(score)
             }
-<<<<<<< HEAD
-            logger.debug(f"生成股票 {stock_code} 基础报告: {json.dumps(report)[:100]}...")
-=======
             logger.debug(f"生成股票 {stock_code} 基础报告: {self._truncate_json_for_logging(report, 100)}...")
->>>>>>> 7a57b136
             
             if stream:
                 logger.info(f"以流式模式返回股票 {stock_code} 分析结果")
@@ -596,13 +505,8 @@
                 base_report = dict(report)
                 base_report['ai_analysis'] = ''
                 base_report_json = json.dumps(base_report)
-<<<<<<< HEAD
-                logger.debug(f"基础报告JSON: {base_report_json[:100]}...")
-                stream_logger.info(f"发送基础报告: {base_report_json}")
-=======
                 logger.debug(f"基础报告JSON: {self._truncate_json_for_logging(base_report_json, 100)}...")
                 logger.info(f"发送基础报告: {base_report_json}")
->>>>>>> 7a57b136
                 yield base_report_json
                 
                 # 然后流式返回AI分析部分
@@ -610,10 +514,6 @@
                 ai_chunks_count = 0
                 for ai_chunk in self.get_ai_analysis(df, stock_code, stream=True):
                     ai_chunks_count += 1
-<<<<<<< HEAD
-                    stream_logger.info(f"股票 {stock_code} 流式块 #{ai_chunks_count}: {ai_chunk}")
-=======
->>>>>>> 7a57b136
                     yield ai_chunk
                 logger.info(f"股票 {stock_code} 流式AI分析完成，共发送 {ai_chunks_count} 个块")
             else:
@@ -630,11 +530,7 @@
             
             if stream:
                 error_json = json.dumps({'stock_code': stock_code, 'error': error_msg})
-<<<<<<< HEAD
-                stream_logger.info(f"流式错误输出: {error_json}")
-=======
                 logger.info(f"流式错误输出: {error_json}")
->>>>>>> 7a57b136
                 yield error_json
             else:
                 raise
@@ -676,10 +572,6 @@
                     chunk_count = 0
                     for chunk in self.analyze_stock(stock_code, market_type, stream=True):
                         chunk_count += 1
-<<<<<<< HEAD
-                        stream_logger.info(f"股票 {stock_code} 流式块 #{chunk_count}: {chunk}")
-=======
->>>>>>> 7a57b136
                         yield chunk
                     logger.debug(f"股票 {stock_code} 流式分析完成，共 {chunk_count} 个块")
                 except Exception as e:
@@ -687,10 +579,6 @@
                     logger.error(error_msg)
                     logger.exception(e)
                     error_json = json.dumps({'stock_code': stock_code, 'error': error_msg})
-<<<<<<< HEAD
-                    stream_logger.info(f"流式错误输出: {error_json}")
-=======
                     logger.info(f"流式错误输出: {error_json}")
->>>>>>> 7a57b136
                     yield error_json
             logger.info(f"流式扫描完成，处理了 {stock_count} 只股票")